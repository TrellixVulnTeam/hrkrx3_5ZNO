"""
Functions to manage arkOS push updates.

arkOS Core
(c) 2016 CitizenWeb
Written by Jacob Cook
Licensed under GPLv3, see LICENSE.md
"""

import json
import gnupg

from arkos import config, logger, storage, signals
from arkos.messages import Notification, NotificationThread
from arkos.utilities import api, download, shell


def check_updates():
    """Check for updates from arkOS repo server."""
    updates = []
    gpg = gnupg.GPG()
    server = config.get("general", "repo_server")
    current = config.get("updates", "current_update", 0)
    # Fetch updates from registry server
    api_url = "https://{0}/api/v1/updates/{1}"
    data = api(api_url.format(server, str(current)), crit=True)
    for x in data["updates"]:
        ustr, u = str(x["tasks"]), json.loads(x["tasks"])
        # Get the update signature and test it
        sig_url = "https://{0}/api/v1/signatures/{1}"
        sig = api(sig_url.format(server, x["id"]), returns="raw", crit=True)
        with open("/tmp/{0}.sig".format(x["id"]), "w") as f:
            f.write(sig)
        v = gpg.verify_data("/tmp/{0}.sig".format(x["id"]), ustr)
        if v.trust_level is None:
            err_str = "Update {0} signature verification failed"
<<<<<<< HEAD
            logger.error(err_str.format(x["id"]))
=======
            logger.error("Updates", err_str.format(x["id"]))
>>>>>>> e7ff9f51
            break
        else:
            data = {"id": x["id"], "name": x["name"], "date": x["date"],
                    "info": x["info"], "tasks": u}
            updates.append(data)
    storage.updates.set("updates", updates)
    return updates


def install_updates(nthread=NotificationThread()):
    """
    Install all available updates from arkOS repo server.

    :param message message: Message object to update with status
    """
<<<<<<< HEAD
=======
    nthread.title = "Installing updates"

>>>>>>> e7ff9f51
    updates = storage.updates.get("updates")
    if not updates:
        return
    signals.emit("updates", "pre_install")
    amount = len(updates)
    responses, ids = [], []
    for z in enumerate(updates):
        msg = "{0} of {1}...".format(z[0] + 1, amount)
        nthread.update(Notification("info", "Updates", msg))
        for x in sorted(z[1]["tasks"], key=lambda y: y["step"]):
            if x["unit"] == "shell":
                s = shell(x["order"], stdin=x.get("data", None))
                if s["code"] != 0:
                    responses.append((x["step"], s["stderr"]))
                    break
            elif x["unit"] == "fetch":
                try:
                    download(x["order"], x["data"], True)
                except Exception as e:
<<<<<<< HEAD
                    code = 1
                    if hasattr(e, "code"):
                        code = e.code
=======
                    code = getattr(e, "code", 1)
>>>>>>> e7ff9f51
                    responses.append((x["step"], str(code)))
                    break
        else:
            ids.append(z[1]["id"])
            config.set("updates", "current_update", z[1]["id"])
            config.save()
            continue
        for x in responses:
            nthread.update(Notification("debug", "Updates", x))
        msg = "Installation of update {0} failed. See logs for details."
        msg = msg.format(z[1]["id"])
        nthread.complete(Notification("error", "Updates", msg))
        break
    else:
        signals.emit("updates", "post_install")
        for x in responses:
            nthread.update(Notification("debug", "Updates", x))
        msg = "Please restart your system for the updates to take effect."
        nthread.complete(Notification("success", "Updates", msg))
        return ids<|MERGE_RESOLUTION|>--- conflicted
+++ resolved
@@ -34,11 +34,7 @@
         v = gpg.verify_data("/tmp/{0}.sig".format(x["id"]), ustr)
         if v.trust_level is None:
             err_str = "Update {0} signature verification failed"
-<<<<<<< HEAD
-            logger.error(err_str.format(x["id"]))
-=======
             logger.error("Updates", err_str.format(x["id"]))
->>>>>>> e7ff9f51
             break
         else:
             data = {"id": x["id"], "name": x["name"], "date": x["date"],
@@ -54,11 +50,8 @@
 
     :param message message: Message object to update with status
     """
-<<<<<<< HEAD
-=======
     nthread.title = "Installing updates"
 
->>>>>>> e7ff9f51
     updates = storage.updates.get("updates")
     if not updates:
         return
@@ -78,13 +71,7 @@
                 try:
                     download(x["order"], x["data"], True)
                 except Exception as e:
-<<<<<<< HEAD
-                    code = 1
-                    if hasattr(e, "code"):
-                        code = e.code
-=======
                     code = getattr(e, "code", 1)
->>>>>>> e7ff9f51
                     responses.append((x["step"], str(code)))
                     break
         else:
