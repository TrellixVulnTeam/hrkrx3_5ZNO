"""
Classes for management of arkOS process logging.

arkOS Core
(c) 2016 CitizenWeb
Written by Jacob Cook
Licensed under GPLv3, see LICENSE.md
"""

from arkos import logger
from arkos.utilities import errors, random_string


class Notification(object):
    """A singular status message, broadcast to log and clients."""

    LEVELS = {
        "DEBUG": 10,
        "INFO": 20,
        "SUCCESS": 25,
        "WARN": 30,
        "WARNING": 30,
        "ERROR": 40,
        "CRITICAL": 50
    }

    def __init__(self, level, comp, message, cls="notify",
                 id_=None, title=None):
        level = level.upper()
        if level not in self.LEVELS:
            raise errors.InvalidConfigError("Unrecognized log level specified")
        id = id or random_string(16)
        self.level = self.LEVELS[level]
        self.comp = comp
        self.message = message
        self.cls = cls
<<<<<<< HEAD
        self.id = id_
=======
        self.id = id
>>>>>>> 26629067
        self.title = title
        self.message_id = id
        self.complete = True

    def send(self):
        data = {
            "id": self.id, "message_id": self.message_id, "cls": self.cls,
            "comp": self.comp, "title": self.title, "message": self.message,
            "complete": self.complete
        }
        logger._log(self.level, data)


class NotificationThread(object):
    """A thread of Notifications bound together, keeping the same context."""

    def __init__(self, id_=None, title=None, message=None):
        self.id = id_ or random_string(16)
        self.title = title
        if message:
            self._send(message, complete=False)

    def _send(self, message, complete=False):
        message.id = self.id
        message.title = self.title or message.title
        message.complete = complete
        message.send()

    def new(self, level, comp, message, cls="notify",
            id_=None, title=None):
        return Notification(level, comp, message, cls,
                            id_ or random_string(16), title)

    def update(self, *messages):
        for message in messages:
            self._send(message)

    def complete(self, message):
        self._send(message, complete=True)<|MERGE_RESOLUTION|>--- conflicted
+++ resolved
@@ -29,16 +29,12 @@
         level = level.upper()
         if level not in self.LEVELS:
             raise errors.InvalidConfigError("Unrecognized log level specified")
-        id = id or random_string(16)
+        id_ = id_ or random_string(16)
         self.level = self.LEVELS[level]
         self.comp = comp
         self.message = message
         self.cls = cls
-<<<<<<< HEAD
         self.id = id_
-=======
-        self.id = id
->>>>>>> 26629067
         self.title = title
         self.message_id = id
         self.complete = True
