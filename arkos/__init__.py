--- conflicted
+++ resolved
@@ -7,12 +7,8 @@
 Licensed under GPLv3, see LICENSE.md
 """
 
-<<<<<<< HEAD
 from arkos.configs import Config
 from arkos.storages import StorageControl
-=======
-from arkos.config import Config
->>>>>>> db900df4
 from arkos.utilities import test_dns
 from arkos.utilities.logs import LoggingControl
 from arkos.connections import ConnectionsManager
@@ -20,6 +16,12 @@
 
 version = "0.8.0"
 
+config = Config("settings.json")
+secrets = Config("secrets.json")
+policies = Config("policies.json")
+storage = StorageControl()
+conns = ConnectionsManager()
+logger = LoggingControl()
 
 class StorageControl:
     """The primary controller for all Storage classes."""
