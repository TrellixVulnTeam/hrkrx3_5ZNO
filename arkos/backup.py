"""
Classes and functions for management of arkOS app backups.

arkOS Core
(c) 2016 CitizenWeb
Written by Jacob Cook
Licensed under GPLv3, see LICENSE.md
"""

import configparser
import glob
import io
import json
import os
import tarfile

from arkos import version as arkos_version
from arkos import logger, secrets, config, signals
from arkos import applications, databases, websites
from arkos.messages import Notification, NotificationThread
from arkos.system import systemtime
from arkos.utilities import errors, random_string, shell


class BackupController:
    """
    Controller for managing an application's backup functions.

    A BackupController is intended to be included by each app through creating
    a ``backup.py`` module bundled in the app package. This module creates a
    class that subclasses this one and provides app-specific code for obtaining
    config and data file paths, as well as hooks for pre- and post-backup and
    restore actions.

    See ``backup.get()`` for definition of ``Backup`` dict.
    """

    def __init__(self, id_, icon, site=None, version=None):
        """
        Initialize the BackupController.

        :param str id_: Application or website ID
        :param str icon: FontAwesome icon ID
        :param Website site: Website object for this controller (if any)
        :param str version: Version of the app/website at the time of backup
        """
        self.id = id_
        self.icon = icon
        self.ctype = "site" if site else "app"
        self.site = site
        self.version = version

    def _get_config(self):
        """Private method to obtain an app configuration file list."""
        configs = []
        # If the app is a website, pass its Website object to the controller
        if self.ctype == "site":
            configs += self.get_config(self.site)
        else:
            configs += self.get_config()
        return configs

    def _get_data(self):
        """Private method to obtain an app data file list."""
        data = []
        if self.ctype == "site":
            data += self.get_data(self.site)
            data.append("/etc/nginx/sites-available/{0}".format(self.site.id))
            data.append(self.site.path)
        else:
            data += self.get_data()
        return data

    def backup(self, data=True, backup_location="",
               nthread=NotificationThread()):
        """
        Initiate a backup of the associated arkOS app.

        :param bool data: Include specified data files in the backup?
        :param str backup_location: Save output archive to custom path
        :param NotificationThread nthread: notification thread to use
        :returns: ``Backup``
        :rtype: dict
        """
        nthread.title = "Creating a backup"

        if not backup_location:
            backup_location = config.get("backups", "location",
                                         "/var/lib/arkos/backups")
        if self.ctype == "site":
            self.version = self.site.app.version
        signals.emit("backups", "pre_backup", self)

        msg = "Running pre-restore for {0}...".format(self.id)
        nthread.update(Notification("info", "Backup", msg))
        # Trigger the pre-backup hook for the app/site
        if self.ctype == "site":
            self.pre_backup(self.site)
        else:
            self.pre_backup()

        # Create backup directory in storage
        backup_dir = os.path.join(backup_location, self.id)
        try:
            os.makedirs(backup_dir)
        except:
            pass

        # Gather config and data file paths to archive
        myconfig = self._get_config()
        data = self._get_data() if data else []
        timestamp = systemtime.get_serial_time()
        isotime = systemtime.get_iso_time(timestamp)
        archive_name = "{0}-{1}.tar.gz".format(self.id, timestamp)
        path = os.path.join(backup_dir, archive_name)
        # Zip up the gathered file paths
        nthread.complete(Notification("info", "Backup", "Creating archive..."))
        with tarfile.open(path, "w:gz") as t:
            for f in myconfig+data:
                for x in glob.glob(f):
                    t.add(x)
            if self.ctype == "site" and self.site.db:
                dbsql = io.StringIO(self.site.db.dump())
                dinfo = tarfile.TarInfo(name="/{0}.sql".format(self.site.id))
                dinfo.size = len(dbsql.buf)
                t.addfile(tarinfo=dinfo, fileobj=dbsql)
        # Create a metadata file to track information
        info = {"pid": self.id, "type": self.ctype, "icon": self.icon,
                "version": self.version, "time": isotime}
        if self.site:
            info["site_type"] = self.site.app.id
        filename = "{0}-{1}.meta".format(self.id, timestamp)
        with open(os.path.join(backup_dir, filename), "w") as f:
            f.write(json.dumps(info))

        # Trigger post-backup hook for the app/site
        msg = "Running post-backup for {0}...".format(self.id)
        nthread.update(Notification("info", "Backup", msg))
        if self.ctype == "site":
            self.post_backup(self.site)
        else:
            self.post_backup()
        signals.emit("backups", "post_backup", self)

        msg = "{0} backed up successfully.".format(self.id)
        nthread.complete(Notification("info", "Backup", msg))
        return {"id": "{0}/{1}".format(self.id, timestamp), "pid": self.id,
                "path": path, "icon": self.icon, "type": self.ctype,
                "time": isotime, "version": self.version,
                "size": os.path.getsize(path), "is_ready": True,
                "site_type": self.site.app.id if self.site else None}

    def restore(self, data, nthread=NotificationThread()):
        """
        Restore an associated arkOS app backup.

        :param Backup data: backup to restore
        :param NotificationThread nthread: notification thread to use
        :returns: ``Backup``
        :rtype: dict
        """
        nthread.title = "Restoring backup"

        # Trigger pre-restore hook for the app/site
        signals.emit("backups", "pre_restore", self)
        msg = "Running pre-restore for {0}...".format(data["pid"])
        nthread.update(Notification("info", "Backup", msg))
        self.pre_restore()

        # Extract all files in archive
        sitename = ""
        nthread.update(Notification("info", "Backup", "Extracting files..."))
        with tarfile.open(data["path"], "r:gz") as t:
            for x in t.getnames():
                if x.startswith("etc/nginx/sites-available"):
                    sitename = os.path.basename(x)
            t.extractall("/")

        # If it's a website that had a database, restore DB via SQL file too
        dbpasswd = ""
        if self.ctype == "site" and sitename:
            self.site = websites.get(sitename)
            if not self.site:
                websites.scan()
                self.site = websites.get(sitename)
            meta = configparser.SafeConfigParser()
            meta.read(os.path.join(self.site.path, ".arkos"))
            sql_path = "/{0}.sql".format(sitename)
            if meta.get("website", "dbengine", None) \
                    and os.path.exists(sql_path):
                nthread.update(
                    Notification("info", "Backup", "Restoring database..."))
                dbmgr = databases.get_managers(meta.get("website", "dbengine"))
                if databases.get(sitename):
                    databases.get(sitename).remove()
                db = dbmgr.add_db(sitename)
                with open(sql_path, "r") as f:
                    db.execute(f.read())
                os.unlink(sql_path)
                if dbmgr.meta.database_multiuser:
                    dbpasswd = random_string(16)
                    if databases.get_user(sitename):
                        databases.get_user(sitename).remove()
                    db_user = dbmgr.add_user(sitename, dbpasswd)
                    db_user.chperm("grant", db)

        # Trigger post-restore hook for the app/site
        msg = "Running post-restore for {0}...".format(data["pid"])
        nthread.update(Notification("info", "Backup", msg))
        if self.ctype == "site":
            self.post_restore(self.site, dbpasswd)
            self.site.nginx_enable()
        else:
            self.post_restore()
        signals.emit("backups", "post_restore", self)
        data["is_ready"] = True
        msg = "{0} restored successfully.".format(data["pid"])
        nthread.complete(Notification("info", "Backup", msg))
        return data

    def get_config(self):
        """
        Return configuration file paths to include in backups.

        Apps that subclass this object must override this.

        :returns: Configuration file paths
        :rtype: list
        """
        return []

    def get_data(self):
        """
        Return data file paths to include in backups.

        Apps that subclass this object must override this.

        :returns: Data file paths
        :rtype: list
        """
        return []

    def pre_backup(self):
        """Hook executed before backup. Override in backup module code."""
        pass

    def post_backup(self):
        """Hook executed after backup. Override in backup module code."""
        pass

    def pre_restore(self):
        """Hook executed before restore. Override in backup module code."""
        pass

    def post_restore(self):
        """Hook executed after restore. Override in backup module code."""
        pass


class arkOSBackupCfg(BackupController):
    """BackupController implementation for arkOS core configuration."""

    def get_config(self):
        """Reimplement."""
        return ["/etc/arkos", "/tmp/ldap.ldif"]

    def get_data(self):
        """Reimplement."""
        return []

    def pre_backup(self):
        """Reimplement."""
        s = shell("slapcat -n 1")
        if s["code"] != 0:
            emsg = ("Could not backup LDAP database. "
                    "Please check logs for errors.")
            logger.error("Backup", s["stderr"].decode())
            raise errors.OperationFailedError(emsg)
        with open("/tmp/ldap.ldif", "wb") as f:
            f.write(s["stdout"])

    def post_backup(self):
        """Reimplement."""
        if os.path.exists("/tmp/ldap.ldif"):
            os.unlink("/tmp/ldap.ldif")

    def post_restore(self):
        """Reimplement."""
        if not os.path.exists("/tmp/ldap.ldif"):
            emsg = ("Could not backup LDAP database. "
                    "Please check logs for errors.")
            logger.error("Backup", "/tmp/ldap.ldif not found")
            raise errors.OperationFailedError(emsg)
        with open("/tmp/ldap.ldif", "r") as f:
            ldif = f.read()
        s = shell('ldapadd -D "cn=admin,dc=arkos-servers,dc=org" -w {0}'
                  .format(secrets.get("ldap")),
                  stdin=ldif)
        if os.path.exists("/tmp/ldap.ldif"):
            os.unlink("/tmp/ldap.ldif")
        if s["code"] != 0:
            emsg = ("Could not restore LDAP database. "
                    "Please check logs for errors.")
            logger.error("Backup", s["stderr"].decode())
            raise errors.OperationFailedError(emsg)


def get(backup_location=""):
    """
    Return a list of backup dicts from the backup directory.

    ``Backup`` dicts are in the following format (example):

        {
          "icon": "globe",
          "id": "testghost/20150317124530",
          "is_ready": true,
          "path": "/var/lib/arkos/backups/testghost/testghost-xxx.tar.gz",
          "pid": "testghost",
          "site_type": "ghost",
          "size": 14612219,
          "time": "2015-03-17T12:45:30-04:00",
          "type": "site",
          "version": "0.5.10-1"
        }

    :param str backup_location: Location to scan (instead of arkOS default)
    :returns: backups found
    :rtype: Backup
    """
    backups = []
    if not backup_location:
        backup_location = config.get("backups", "location",
                                     "/var/lib/arkos/backups")
    if not os.path.exists(backup_location):
        os.makedirs(backup_location)
    for x in glob.glob(os.path.join(backup_location, "*/*.tar.gz")):
        path = x
        name = os.path.basename(x).split("-")[0]
        meta = x.split(".tar.gz")[0]+".meta"
        stime = x.split("-")[1].split(".tar.gz")[0]
        if not os.path.exists(meta):
            data = {"id": name+"/"+stime, "pid": name, "path": path,
                    "icon": None, "type": "Unknown",
                    "time": systemtime.get_iso_time(stime),
                    "version": "Unknown", "size": os.path.getsize(path),
                    "site_type": None, "is_ready": True}
            backups.append(data)
            continue
        with open(meta, "r") as f:
            data = json.loads(f.read())
            data = {"id": "{0}/{1}".format(name, stime), "pid": name,
                    "path": path, "icon": data["icon"], "type": data["type"],
                    "time": data["time"], "version": data["version"],
                    "size": os.path.getsize(path), "is_ready": True,
                    "site_type": data.get("site_type", None)}
            backups.append(data)
    return backups


def get_able():
    """
    Obtain a list of arkOS application instances that support backups.

    This list includes all currently installed websites, apps and also arkOS.

    :returns: Website/app information
    :rtype: dict
    """
    able = []
    for x in applications.get(installed=True):
        if x.type != "website" and hasattr(x, "_backup"):
            able.append({"type": "app", "icon": x.icon, "id": x.id})
    for x in websites.get():
        if not isinstance(x, websites.ReverseProxy):
            able.append({"type": "site", "icon": x.app.icon, "id": x.id})
    for x in get():
        if not x["pid"] in [y["id"] for y in able]:
            able.append({"type": x["type"], "icon": x["icon"], "id": x["pid"]})
    if "arkOS" not in [x["id"] for x in able]:
        able.append({"type": "app", "icon": "setting", "id": "arkOS"})
    return able


def create(id_, data=True, nthread=NotificationThread()):
    """
    Convenience function to create a backup.

    :param str id_: ID of associated app (or website) to backup
    :param bool data: Backup app data also?
    :returns: Backup info
    :rtype: Backup
    """
    controller = None
<<<<<<< HEAD
    if id_ == "arkOS":
=======
    if id == "arkOS":
>>>>>>> 26629067
        controller = arkOSBackupCfg("arkOS", "setting",
                                    version=arkos_version)
        return controller.backup()
    app = applications.get(id_)
    if app and app.type != "website" and hasattr(app, "_backup"):
        controller = app._backup(app.id, app.icon, version=app.version)
    else:
        sites = websites.get()
        for x in sites:
            if x.id == id_:
                controller = x.backup
                break
    if not controller:
        raise errors.InvalidConfigError("No backup controller found")
    return controller.backup(data=data, nthread=nthread)


def restore(backup, data=True, nthread=NotificationThread()):
    """
    Convenience function to restore a backup.

    :param Backup backup: Backup to restore
    :param bool data: Restore included data files as well?
    :returns: Backup info
    :rtype: Backup
    """
    controller = None
    if backup["type"] == "site":
        sites = websites.get()
        for x in sites:
            if x.id == backup["pid"]:
                controller = x.backup
                break
        else:
            app = applications.get(backup["site_type"])
            controller = app._backup(backup["pid"], backup["icon"], True)
    else:
        app = applications.get(backup["pid"])
        controller = app._backup()
    if not controller:
        raise errors.InvalidConfigError("No backup controller found")
    b = controller.restore(backup, data, nthread)
    return b


def remove(id_, time, backup_location=""):
    """
    Remove a backup.

    :param str id_: arkOS app/site ID
    :param str time: Backup timestamp
    :param str backup_location: Location (instead of arkOS default)
    """
    if not backup_location:
        backup_location = config.get("backups", "location",
                                     "/var/lib/arkos/backups")
    backups = get()
    for x in backups:
        if x["id"] == id_+"/"+time:
            os.unlink(x["path"])
            try:
                os.unlink(x["path"].split(".")[0]+".meta")
            except:
                pass


def site_load(site):
    """
    Create a BackupController when a Website is first created/loaded.

    :param Website site: Site to create controller for
    """
    if site.__class__.__name__ != "ReverseProxy":
        controller = site.app.get_module("backup") or BackupController
        site.backup = controller(site.id, site.app.icon, site,
                                 site.app.version)
    else:
        site.backup = None

signals.add("backup", "websites", "site_loaded", site_load)
signals.add("backup", "websites", "site_installed", site_load)<|MERGE_RESOLUTION|>--- conflicted
+++ resolved
@@ -312,7 +312,7 @@
     ``Backup`` dicts are in the following format (example):
 
         {
-          "icon": "globe",
+          "icon": "fa fa-globe",
           "id": "testghost/20150317124530",
           "is_ready": true,
           "path": "/var/lib/arkos/backups/testghost/testghost-xxx.tar.gz",
@@ -392,11 +392,7 @@
     :rtype: Backup
     """
     controller = None
-<<<<<<< HEAD
     if id_ == "arkOS":
-=======
-    if id == "arkOS":
->>>>>>> 26629067
         controller = arkOSBackupCfg("arkOS", "setting",
                                     version=arkos_version)
         return controller.backup()
