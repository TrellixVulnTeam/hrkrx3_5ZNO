"""
Classes and functions for interacting with system management daemons.

arkOS Core
(c) 2016 CitizenWeb
Written by Jacob Cook
Licensed under GPLv3, see LICENSE.md
"""

import ldap
import xmlrpc.client

<<<<<<< HEAD
from .utilities.errors import ConnectionServiceError
from .utilities.errors import InvalidConfigError
from dbus import SystemBus, Interface
=======

from .utilities import errors
from pydbus import SystemBus
>>>>>>> db900df4


class ConnectionsManager:
    """Manages arkOS connections to system-level processes via their APIs."""

    def __init__(self, config, secrets):
        self.config = config
        self.secrets = secrets

    def connect(self):
        """Initialize the connections."""
        self.connect_services()
        self.connect_ldap()

    def connect_services(self):
        self.DBus = SystemBus()
        self.SystemD = self.DBus.get('org.freedesktop.systemd1')
        self.Supervisor = supervisor_connect()

    def connect_ldap(self):
        self.LDAP = ldap_connect(
            config=self.config, passwd=self.secrets.get("ldap")
        )

    def SystemDGet(self, path, interface):
        """
        Initialize a DBus interface to a systemd resource.

        :param str path: Path to systemd object
        :param str interface: Name of resource
        :returns: DBus handler
        """
        try:
            item = self.DBus.get(path, interface)
            return item
        except Exception as e:
<<<<<<< HEAD
            raise ConnectionServiceError("SystemD") from e
        return Interface(systemd, dbus_interface=interface)
=======
            raise errors.ConnectionError("SystemD") from e
>>>>>>> db900df4


def ldap_connect(
        uri="", rootdn="", dn="cn=admin", config=None, passwd="",
        conn_type=""):
    """
    Initialize a connection to arkOS LDAP.

    :param str uri: LDAP host URI
    :param str rootdn: Root DN
    :param str dn: User DN
    :param Config config: arkOS config to use for default values
    :param str passwd: Password to use to validate credentials
    :returns: LDAP connection object
    """
    if not all([uri, rootdn, dn]) and not config:
        raise InvalidConfigError("No LDAP values passed")
    uri = uri or config.get("general", "ldap_uri", "ldap://localhost")
    rootdn = rootdn or config.get("general", "ldap_rootdn",
                                  "dc=arkos-servers,dc=org")
    conn_type = conn_type or config.get("general", "ldap_conntype", "dynamic")

    if conn_type == "dynamic":
        c = ldap.ldapobject.ReconnectLDAPObject(
            uri, retry_max=3, retry_delay=5.0)
    else:
        c = ldap.initialize(uri)

    try:
        c.simple_bind_s("{0},{1}".format(dn, rootdn), passwd)
    except ldap.INVALID_CREDENTIALS:
        raise ConnectionServiceError("LDAP", "Invalid username/password")
    except Exception as e:
        raise ConnectionServiceError("LDAP") from e
    if dn != "cn=admin":
        data = c.search_s("cn=admins,ou=groups,{0}".format(rootdn),
                          ldap.SCOPE_SUBTREE, "(objectClass=*)",
                          ["member"])[0][1]["member"]
        if "{0},{1}".format(dn, rootdn) not in data:
            raise ConnectionServiceError("LDAP", "Not an administrator")
    return c


def supervisor_connect():
    """
    Initialize a connection to Supervisor via XML-RPC API.

    :returns: XML-RPC connection object
    """
    try:
        s = xmlrpc.client.Server("http://localhost:9001/RPC2")
        return s.supervisor
    except Exception as e:
        raise ConnectionServiceError("Supervisor") from e<|MERGE_RESOLUTION|>--- conflicted
+++ resolved
@@ -10,15 +10,9 @@
 import ldap
 import xmlrpc.client
 
-<<<<<<< HEAD
 from .utilities.errors import ConnectionServiceError
 from .utilities.errors import InvalidConfigError
-from dbus import SystemBus, Interface
-=======
-
-from .utilities import errors
 from pydbus import SystemBus
->>>>>>> db900df4
 
 
 class ConnectionsManager:
@@ -55,12 +49,7 @@
             item = self.DBus.get(path, interface)
             return item
         except Exception as e:
-<<<<<<< HEAD
             raise ConnectionServiceError("SystemD") from e
-        return Interface(systemd, dbus_interface=interface)
-=======
-            raise errors.ConnectionError("SystemD") from e
->>>>>>> db900df4
 
 
 def ldap_connect(
