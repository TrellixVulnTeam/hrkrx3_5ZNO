<<<<<<< HEAD


=======
>>>>>>> e7ff9f51
"""
Helper functions for managing Ruby gems.

arkOS Core
(c) 2016 CitizenWeb
Written by Jacob Cook
Licensed under GPLv3, see LICENSE.md
"""

import os

from arkos.utilities import errors, shell

BINPATH = "/usr/lib/ruby/gems/2.2.0/bin"

BINPATH = "/usr/lib/ruby/gems/2.2.0/bin"


def verify_path():
    """Verify that the proper dirs are available on the system's exec PATH."""
    profile = []
    with open("/etc/profile", "r") as f:
        for l in f.readlines():
            if l.startswith("PATH=") and BINPATH not in l:
                l = l.split('"\n')[0]
                l += ':{0}"\n'.format(BINPATH)
                profile.append(l)
                os.environ["PATH"] = os.environ["PATH"] + ":" + BINPATH
            else:
                profile.append(l)
    with open("/etc/profile", "w") as f:
        f.writelines(profile)


def install_gem(*gems, **kwargs):
    """
    Install a set of Ruby gems to the system.

    If ``force`` is present in kwargs and is True, force reinstall of the gem.

    :param *gems: gems to install
    """
    verify_path()
    gemlist = shell("gem list")["stdout"].split(b"\n")
    for x in gems:
        if not any(x == s for s in gemlist) or kwargs.get('force'):
            d = shell("gem install -N --no-user-install {0}".format(x))
            if d["code"] != 0:
<<<<<<< HEAD
                logmsg = "Gem install '{0}' failed: {1}"
                excmsg = "Gem install '{0}' failed. See logs for more info"
                logger.error(logmsg.format(x, str(d["stderr"])))
                raise Exception(excmsg.format(x))
=======
                logmsg = "Gem install of {0} failed.".format(x)
                raise errors.OperationFailedError(logmsg) \
                    from Exception(d["stderr"])
>>>>>>> e7ff9f51


def update_gem(*gems, **kwargs):
    """
    Update a set of presently-installed Ruby gems.

    If ``force`` is present in kwargs and is True, force reinstall of the gem.

    :param *gems: gems to install
    """
    verify_path()
    gemlist = shell("gem list")["stdout"].split("\n")
    for x in gems:
        if not any(x == s for s in gemlist) or kwargs.get('force'):
            d = shell("gem update -N --no-user-install {0}".format(x))
            if d["code"] != 0:
<<<<<<< HEAD
                logmsg = "Gem update '{0}' failed: {1}"
                excmsg = "Gem update '{0}' failed. See logs for more info"
                logger.error(logmsg.format(x, str(d["stderr"])))
                raise Exception(excmsg.format(x))
=======
                logmsg = "Gem install of {0} failed.".format(x)
                raise errors.OperationFailedError(logmsg) \
                    from Exception(d["stderr"])
>>>>>>> e7ff9f51
<|MERGE_RESOLUTION|>--- conflicted
+++ resolved
@@ -1,8 +1,3 @@
-<<<<<<< HEAD
-
-
-=======
->>>>>>> e7ff9f51
 """
 Helper functions for managing Ruby gems.
 
@@ -51,16 +46,9 @@
         if not any(x == s for s in gemlist) or kwargs.get('force'):
             d = shell("gem install -N --no-user-install {0}".format(x))
             if d["code"] != 0:
-<<<<<<< HEAD
-                logmsg = "Gem install '{0}' failed: {1}"
-                excmsg = "Gem install '{0}' failed. See logs for more info"
-                logger.error(logmsg.format(x, str(d["stderr"])))
-                raise Exception(excmsg.format(x))
-=======
                 logmsg = "Gem install of {0} failed.".format(x)
                 raise errors.OperationFailedError(logmsg) \
                     from Exception(d["stderr"])
->>>>>>> e7ff9f51
 
 
 def update_gem(*gems, **kwargs):
@@ -77,13 +65,6 @@
         if not any(x == s for s in gemlist) or kwargs.get('force'):
             d = shell("gem update -N --no-user-install {0}".format(x))
             if d["code"] != 0:
-<<<<<<< HEAD
-                logmsg = "Gem update '{0}' failed: {1}"
-                excmsg = "Gem update '{0}' failed. See logs for more info"
-                logger.error(logmsg.format(x, str(d["stderr"])))
-                raise Exception(excmsg.format(x))
-=======
                 logmsg = "Gem install of {0} failed.".format(x)
                 raise errors.OperationFailedError(logmsg) \
                     from Exception(d["stderr"])
->>>>>>> e7ff9f51
