"""
Helper functions for managing NPM packages.

arkOS Core
(c) 2016 CitizenWeb
Written by Jacob Cook
Licensed under GPLv3, see LICENSE.md
"""

import os
import re

from arkos.utilities import errors, shell

NPM_PATH = '/usr/bin'


def install(*mods, **kwargs):
    """
    Install a set of NPM packages.

    Include ``as_global`` in kwargs to install package as global.

    :param *mods: Packages to install
    :param **kwargs: Extra keyword arguments to pass to NPM
    """
<<<<<<< HEAD
    mods = " ".join(x for x in mods)
    cwd = os.getcwd()
    if "install_path" in kwargs:
        os.chdir(kwargs["install_path"])
    if kwargs is not None and "opts" in kwargs:
        mods += "".join(" --{0}".format(k+v if v[0] == '=' else k+" "+v)
                        for k, v in kwargs["opts"].items())
    npm_command = _get_npm_command("install", kwargs.get("as_global", False),
                                   kwargs.get("install_path"))
    command = "{0} {1}".format(npm_command, mods)
    s = shell(command)
    os.chdir(cwd)
    if s["code"] != 0:
        logmsg = "NPM install of {0} failed; log output follows:\n{1}"
        logger.error(logmsg.format(mods, s["stderr"]))
        raise Exception("NPM install failed, check logs for info")
=======
    as_global = "-g " if kwargs.get("as_global") else ""
    mods = " ".join(x for x in mods)
    opt_str = ""
    if kwargs.get("opts"):
        opt_str += " --"
    for k, v in kwargs.get("opts", {}):
        opt_str += " --".join(k+v if v[0] == '=' else k+" "+v)
    cwd = os.getcwd()
    if "install_path" in kwargs:
        os.chdir(kwargs["install_path"])
    s = shell("npm install {0}{1}{2}".format(as_global, mods, ))
    os.chdir(cwd)
    if s["code"] != 0:
        logmsg = "NPM install of {0} failed.".format(mods)
        raise errors.OperationFailedError(logmsg) from Exception(s["stderr"])

>>>>>>> e7ff9f51


def remove(*mods):
    """
    Remove a set of NPM packages.

    :param *mods: Packages to remove
    """
    mods = " ".join(x for x in mods)
    s = shell("npm uninstall {0}".format(mods), stderr=True)
    if s["code"] != 0:
<<<<<<< HEAD
        logmsg = "Failed to remove {0} via npm; log output follows:\n{1}"
        excmsg = "Failed to remove {0} via npm, check logs for info"
        logger.error(logmsg.format(mods, s["stderr"]))
        raise Exception(excmsg.format(mods))
=======
        logmsg = "NPM removal of {0} failed.".format(mods)
        raise errors.OperationFailedError(logmsg) from Exception(s["stderr"])
>>>>>>> e7ff9f51


def install_from_package(path, stat="production", opts={}):
    """
    Install a set of NPM package dependencies from an NPM package.json.

    :param str path: path to directory with package.json
    :param str stat: Install to "production"?
    """
    stat = (" --"+stat) if stat else ""
    opts = (" --"+" --".join(x+"="+y for x, y in opts)) if opts else ""
    cwd = os.getcwd()
<<<<<<< HEAD
    npm_command = _get_npm_command("install", False, path)
    npm_args = "{0}{1}".format(stat, opts)
    s = shell("{0}{1}".format(npm_command, npm_args))
    os.chdir(cwd)
    if s["code"] != 0:
        logger.error("NPM install of {0} failed; log output follows:\n{1}"
                     .format(path, s["stderr"]))
        raise Exception("NPM install failed, check logs for info")
=======
    os.chdir(path)
    s = shell("npm install {0}{1}".format(stat, opts))
    os.chdir(cwd)
    if s["code"] != 0:
        logmsg = "NPM install of {0} failed.".format(path)
        raise errors.OperationFailedError(logmsg) from Exception(s["stderr"])

>>>>>>> e7ff9f51


def is_installed(name, as_global=True):
    """
    Return whether an NPM package is installed.

    :param str name: NPM package name
    :param bool as_global: Check global NPM instead of local
    """
<<<<<<< HEAD
    s = shell(_get_npm_command("ls -p --depth 0", as_global))
    match = re.search(str.encode(r'\b{0}\b'.format(name)), s['stdout'])
    if match:
=======
    s = shell("npm list -p {0}{1}".format("-g " if as_global else "", name))
    if name in s['stdout']:
>>>>>>> e7ff9f51
        return True
    return False

'''
    Private commands
'''


def _get_npm_command(command, as_global, path=None):
    """ returns npm command """
    if as_global:
        return _get_global_npm_command(command)
    else:
        return _get_local_npm_command(command, path)


def _get_global_npm_command(command):
    """ returns global npm command """
    os.chdir(NPM_PATH)
    return "npm {0} -g".format(command)


def _get_local_npm_command(command, install_path):
    """ returns local npm command """
    if install_path:
        os.chdir(install_path)
    return "npm {0} ".format(command)<|MERGE_RESOLUTION|>--- conflicted
+++ resolved
@@ -10,6 +10,7 @@
 import os
 import re
 
+from arkos import logger
 from arkos.utilities import errors, shell
 
 NPM_PATH = '/usr/bin'
@@ -24,7 +25,6 @@
     :param *mods: Packages to install
     :param **kwargs: Extra keyword arguments to pass to NPM
     """
-<<<<<<< HEAD
     mods = " ".join(x for x in mods)
     cwd = os.getcwd()
     if "install_path" in kwargs:
@@ -41,24 +41,6 @@
         logmsg = "NPM install of {0} failed; log output follows:\n{1}"
         logger.error(logmsg.format(mods, s["stderr"]))
         raise Exception("NPM install failed, check logs for info")
-=======
-    as_global = "-g " if kwargs.get("as_global") else ""
-    mods = " ".join(x for x in mods)
-    opt_str = ""
-    if kwargs.get("opts"):
-        opt_str += " --"
-    for k, v in kwargs.get("opts", {}):
-        opt_str += " --".join(k+v if v[0] == '=' else k+" "+v)
-    cwd = os.getcwd()
-    if "install_path" in kwargs:
-        os.chdir(kwargs["install_path"])
-    s = shell("npm install {0}{1}{2}".format(as_global, mods, ))
-    os.chdir(cwd)
-    if s["code"] != 0:
-        logmsg = "NPM install of {0} failed.".format(mods)
-        raise errors.OperationFailedError(logmsg) from Exception(s["stderr"])
-
->>>>>>> e7ff9f51
 
 
 def remove(*mods):
@@ -70,15 +52,8 @@
     mods = " ".join(x for x in mods)
     s = shell("npm uninstall {0}".format(mods), stderr=True)
     if s["code"] != 0:
-<<<<<<< HEAD
-        logmsg = "Failed to remove {0} via npm; log output follows:\n{1}"
-        excmsg = "Failed to remove {0} via npm, check logs for info"
-        logger.error(logmsg.format(mods, s["stderr"]))
-        raise Exception(excmsg.format(mods))
-=======
         logmsg = "NPM removal of {0} failed.".format(mods)
         raise errors.OperationFailedError(logmsg) from Exception(s["stderr"])
->>>>>>> e7ff9f51
 
 
 def install_from_package(path, stat="production", opts={}):
@@ -91,24 +66,12 @@
     stat = (" --"+stat) if stat else ""
     opts = (" --"+" --".join(x+"="+y for x, y in opts)) if opts else ""
     cwd = os.getcwd()
-<<<<<<< HEAD
-    npm_command = _get_npm_command("install", False, path)
-    npm_args = "{0}{1}".format(stat, opts)
-    s = shell("{0}{1}".format(npm_command, npm_args))
-    os.chdir(cwd)
-    if s["code"] != 0:
-        logger.error("NPM install of {0} failed; log output follows:\n{1}"
-                     .format(path, s["stderr"]))
-        raise Exception("NPM install failed, check logs for info")
-=======
     os.chdir(path)
     s = shell("npm install {0}{1}".format(stat, opts))
     os.chdir(cwd)
     if s["code"] != 0:
         logmsg = "NPM install of {0} failed.".format(path)
         raise errors.OperationFailedError(logmsg) from Exception(s["stderr"])
-
->>>>>>> e7ff9f51
 
 
 def is_installed(name, as_global=True):
@@ -118,14 +81,9 @@
     :param str name: NPM package name
     :param bool as_global: Check global NPM instead of local
     """
-<<<<<<< HEAD
     s = shell(_get_npm_command("ls -p --depth 0", as_global))
     match = re.search(str.encode(r'\b{0}\b'.format(name)), s['stdout'])
     if match:
-=======
-    s = shell("npm list -p {0}{1}".format("-g " if as_global else "", name))
-    if name in s['stdout']:
->>>>>>> e7ff9f51
         return True
     return False
 
