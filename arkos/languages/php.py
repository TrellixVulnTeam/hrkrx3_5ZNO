"""
Helper functions for managing Composer packages and PHP modules.

arkOS Core
(c) 2016 CitizenWeb
Written by Jacob Cook
Licensed under GPLv3, see LICENSE.md
"""

import os
import re
import requests

from distutils.spawn import find_executable

from arkos.utilities import errors, shell


def install_composer():
    """Install Composer to the system."""
    cwd = os.getcwd()
    os.chdir("/root")
    os.environ["COMPOSER_HOME"] = "/root"
    enable_mod("phar")
    open_basedir("add", "/root")
    r = requests.get("https://getcomposer.org/installer")
    s = shell("php", stdin=r.text)
    os.chdir(cwd)
    if s["code"] != 0:
<<<<<<< HEAD
        excmsg = "Composer download/config failed. Error: {0}"
        raise Exception(excmsg.format(str(s["stderr"])))
=======
        logmsg = "Composer download/config failed."
        raise errors.OperationFailedError(logmsg) from Exception(s["stderr"])
>>>>>>> e7ff9f51
    os.rename("/root/composer.phar", "/usr/local/bin/composer")
    os.chmod("/usr/local/bin/composer", 0o755)
    open_basedir("add", "/usr/local/bin")


def verify_composer():
    """Verify Composer installation status."""
    if not find_executable("composer"):
        install_composer()
    if not find_executable("composer"):
        logmsg = "Composer installation failed."
        raise errors.OperationFailedError(logmsg)



def composer_install(path):
    """
    Install a PHP application bundle via Composer.

    :param str path: path to app directory
    """
    verify_composer()
    cwd = os.getcwd()
    os.chdir(path)
    shell("composer self-update")
    s = shell("composer install")
    os.chdir(cwd)
    if s["code"] != 0:
<<<<<<< HEAD
        excmsg = "Composer failed to install this app's bundle. Error: {0}"
        raise Exception(excmsg.format(str(s["stderr"])))
=======
        logmsg = "Composer app bundle installation failed."
        raise errors.OperationFailedError(logmsg) from Exception(s["stderr"])
>>>>>>> e7ff9f51


def change_setting(name, value, config_file="/etc/php/php.ini"):
    """
    Change a key value in php.ini.

    :param str name: key of setting to change
    :param str value: key value to set
    :param str config_file: Config file to edit
    """
    with open(config_file, "r") as f:
        lines = f.readlines()
    with open(config_file, "w") as f:
        matched = False
        for line in lines:
            if re.search(re.escape(name) + "\s*=", line):
                line = name+" = "+value+"\n"
                matched = True
            f.write(line)
        if not matched:
            f.write(name+" = "+value+"\n")


def enable_mod(*args, **kwargs):
    """
    Enable a PHP extension in php.ini.

    Include ``config_file`` in kwargs to edit a file that is not "php.ini".

    :param *args: mods to enable
    """
    config_file = kwargs.get("config_file", "/etc/php/php.ini")
    with open(config_file, "r") as f:
        lines = f.readlines()
    with open(config_file, "w") as f:
        for line in lines:
            for x in args:
                if ";extension={0}.so".format(x) in line:
                    line = "extension={0}.so\n".format(x)
                if ";zend_extension={0}.so".format(x) in line:
                    line = "zend_extension={0}.so\n".format(x)
            f.write(line)


def disable_mod(*mod, **kwargs):
    """
    Disable a PHP extension in php.ini.

    Include ``config_file`` in kwargs to edit a file that is not "php.ini".

    :param *args: mods to enable
    """
    config_file = kwargs.get("config_file", "/etc/php/php.ini")
    with open(config_file, "r") as f:
        lines = f.readlines()
    with open(config_file, "w") as f:
        for line in lines:
            for x in mod:
                sw = line.startswith(";")
                if "extension={0}.so".format(x) in line and not sw:
                    line = ";extension={0}.so\n".format(x)
            f.write(line)


def open_basedir(op, path):
    """
    Add or remove a path to php.ini's open_basedir setting.

    :param str op: "add" or "del"
    :param str path: path to add or remove from open_basedir
    """
    oc = []
    with open("/etc/php/php.ini", "r") as f:
        ic = f.readlines()
    if op == "del":
        for l in ic:
            if "open_basedir = " in l and path in l:
                l = l.replace(":"+path, "")
                l = l.replace(":"+path+"/", "")
                oc.append(l)
            else:
                oc.append(l)
    else:
        for l in ic:
            if "open_basedir = " in l and path not in l:
                l = l.rstrip("\n") + ":{0}\n".format(path)
                if l.startswith(";open_basedir"):
                    l = l.replace(";open_basedir", "open_basedir")
                oc.append(l)
            else:
                oc.append(l)
    with open("/etc/php/php.ini", "w") as f:
        f.writelines(oc)


def upload_size(size):
    """
    Set PHP's max upload and post sizes.

    :param int size: Size to set (in MB)
    """
    oc = []
    with open("/etc/php/php.ini", "r") as f:
        ic = f.readlines()
    for l in ic:
        if "upload_max_filesize = " in l:
            l = "upload_max_filesize = {0}M".format(size)
        elif "post_max_size = " in l:
            l = "post_max_size = {0}M".format(size)
        oc.append(l)
    with open("/etc/php/php.ini", "w") as f:
        f.writelines(oc)<|MERGE_RESOLUTION|>--- conflicted
+++ resolved
@@ -27,13 +27,8 @@
     s = shell("php", stdin=r.text)
     os.chdir(cwd)
     if s["code"] != 0:
-<<<<<<< HEAD
-        excmsg = "Composer download/config failed. Error: {0}"
-        raise Exception(excmsg.format(str(s["stderr"])))
-=======
         logmsg = "Composer download/config failed."
         raise errors.OperationFailedError(logmsg) from Exception(s["stderr"])
->>>>>>> e7ff9f51
     os.rename("/root/composer.phar", "/usr/local/bin/composer")
     os.chmod("/usr/local/bin/composer", 0o755)
     open_basedir("add", "/usr/local/bin")
@@ -62,13 +57,8 @@
     s = shell("composer install")
     os.chdir(cwd)
     if s["code"] != 0:
-<<<<<<< HEAD
-        excmsg = "Composer failed to install this app's bundle. Error: {0}"
-        raise Exception(excmsg.format(str(s["stderr"])))
-=======
         logmsg = "Composer app bundle installation failed."
         raise errors.OperationFailedError(logmsg) from Exception(s["stderr"])
->>>>>>> e7ff9f51
 
 
 def change_setting(name, value, config_file="/etc/php/php.ini"):
