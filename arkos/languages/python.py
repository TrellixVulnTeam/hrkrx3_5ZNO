"""
Helper functions for managing Python packages.
<<<<<<< HEAD

arkOS Core
(c) 2016 CitizenWeb
Written by Jacob Cook
Licensed under GPLv3, see LICENSE.md
"""

=======
>>>>>>> e7ff9f51

arkOS Core
(c) 2016 CitizenWeb
Written by Jacob Cook
Licensed under GPLv3, see LICENSE.md
"""

from arkos.utilities import errors, shell


def install(*mods):
    """
    Install a set of Python packages from PyPI.

    :param *mods: packages to install
    """
    mods = " ".join(x for x in mods)
    s = shell("pip install {0}".format(mods))
    if s["code"] != 0:
<<<<<<< HEAD
        logmsg = "Failed to install {0} via PyPI; {1}"
        excmsg = "Failed to install {0} via PyPI, check logs for info"
        logger.error(logmsg.format(mods, s["stderr"]))
        raise Exception(excmsg.format(mods))
=======
        raise errors.OperationFailedError(mods) from Exception(s["stderr"])
>>>>>>> e7ff9f51


def remove(*mods):
    """
    Remove a set of Python packages from the system.

    :param *mods: packages to remove
    """
    s = shell("pip uninstall {0}".format(mods))
    if s["code"] != 0:
<<<<<<< HEAD
        logmsg = "Failed to remove {0} via PyPI; {1}"
        excmsg = "Failed to remove {0} via PyPI, check logs for info"
        logger.error(logmsg.format(mods, s["stderr"]))
        raise Exception(excmsg.format(mods))
=======
        raise errors.OperationFailedError(mods) from Exception(s["stderr"])
>>>>>>> e7ff9f51


def is_installed(name):
    """
    Check if a Python package is installed or not.

    :param str name: Name of package
    :returns: True if package is installed
    :rtype: bool
    """
    s = shell("pip freeze")
    for x in s["stdout"].split("\n"):
        if name.lower() in x.split("==")[0].lower():
            return True
    return False<|MERGE_RESOLUTION|>--- conflicted
+++ resolved
@@ -1,15 +1,5 @@
 """
 Helper functions for managing Python packages.
-<<<<<<< HEAD
-
-arkOS Core
-(c) 2016 CitizenWeb
-Written by Jacob Cook
-Licensed under GPLv3, see LICENSE.md
-"""
-
-=======
->>>>>>> e7ff9f51
 
 arkOS Core
 (c) 2016 CitizenWeb
@@ -29,14 +19,7 @@
     mods = " ".join(x for x in mods)
     s = shell("pip install {0}".format(mods))
     if s["code"] != 0:
-<<<<<<< HEAD
-        logmsg = "Failed to install {0} via PyPI; {1}"
-        excmsg = "Failed to install {0} via PyPI, check logs for info"
-        logger.error(logmsg.format(mods, s["stderr"]))
-        raise Exception(excmsg.format(mods))
-=======
         raise errors.OperationFailedError(mods) from Exception(s["stderr"])
->>>>>>> e7ff9f51
 
 
 def remove(*mods):
@@ -47,14 +30,7 @@
     """
     s = shell("pip uninstall {0}".format(mods))
     if s["code"] != 0:
-<<<<<<< HEAD
-        logmsg = "Failed to remove {0} via PyPI; {1}"
-        excmsg = "Failed to remove {0} via PyPI, check logs for info"
-        logger.error(logmsg.format(mods, s["stderr"]))
-        raise Exception(excmsg.format(mods))
-=======
         raise errors.OperationFailedError(mods) from Exception(s["stderr"])
->>>>>>> e7ff9f51
 
 
 def is_installed(name):
