--- conflicted
+++ resolved
@@ -219,14 +219,9 @@
             if x.startswith("#") or not x.strip():
                 continue
             parse = x.split("=")
-<<<<<<< HEAD
-            c.config[parse[0].lower()] = parse[1].translate(None, "()\"\"\n")
-        if id_ == c.id:
-=======
             to_trans = dict.fromkeys(map(ord, "()\"\"\n"), None)
             c.config[parse[0].lower()] = parse[1].translate(to_trans)
-        if id == c.id:
->>>>>>> 7f3aa60c
+        if id_ == c.id:
             return c
         if not iface or c.config.get("interface") == iface:
             conns.append(c)
