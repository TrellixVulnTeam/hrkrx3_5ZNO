--- conflicted
+++ resolved
@@ -39,26 +39,15 @@
     def add(self):
         """Add the domain to LDAP."""
         try:
-<<<<<<< HEAD
-            conns.LDAP.search()
-=======
-            ldif = conns.LDAP.search_s(self.ldap_id, ldap.SCOPE_SUBTREE,
-                                       "(objectClass=*)", None)
->>>>>>> e7ff9f51
+            conns.LDAP.search_s(self.ldap_id, ldap.SCOPE_SUBTREE,
+                                "(objectClass=*)", None)
             raise Exception("This domain is already present here")
         except:
             pass
-<<<<<<< HEAD
-        ldif = {"virtualdomain": self.name,
-                "objectClass": ["mailDomain", "top"]}
-        signals.emit("domains", "pre_add", self)
-        conns.LDAP.add(self.ldap_id, None, ldif, None)
-=======
         ldif = {"virtualdomain": [self.name],
                 "objectClass": ["mailDomain", "top"]}
         signals.emit("domains", "pre_add", self)
         conns.LDAP.add_s(self.ldap_id, ldap.modlist.addModlist(ldif))
->>>>>>> e7ff9f51
         signals.emit("domains", "post_add", self)
 
     def remove(self):
@@ -66,12 +55,7 @@
         if self.name in [x.domain for x in users.get()]:
             raise Exception("A user is still using this domain")
         signals.emit("domains", "pre_remove", self)
-<<<<<<< HEAD
-        conns.LDAP.delete_s("virtualdomain={0},ou=domains,{1}"
-                            .format(self.name, self.rootdn))
-=======
         conns.LDAP.delete_s(self.ldap_id)
->>>>>>> e7ff9f51
         signals.emit("domains", "post_remove", self)
 
     @property
@@ -85,40 +69,25 @@
         return self.as_dict
 
 
-<<<<<<< HEAD
 def get(id_=None):
     """
     Get all domains.
 
     :param str id_: domain name to fetch
-=======
-def get(id=None):
-    """
-    Get all domains.
-
-    :param str id: domain name to fetch
->>>>>>> e7ff9f51
     :returns: Domain(s)
     :rtype: Domain or list thereof
     """
     results = []
-<<<<<<< HEAD
-    qset = conns.LDAP.search_s("ou=domains,{0}"
-                               .format(config
-                                       .get("general", "ldap_rootdn",
-                                            "dc=arkos-servers,dc=org")),
-                               ldap.SCOPE_SUBTREE, "virtualdomain=*",
-                               ["virtualdomain"])
-    for x in qset:
-        d = Domain(name=x[1]["virtualdomain"][0],
-                   rootdn=x[0].split("ou=domains,")[1])
-=======
-    qset = conns.LDAP.search_s("ou=domains,{0}".format(
-        config.get("general", "ldap_rootdn", "dc=arkos-servers,dc=org")),
-        ldap.SCOPE_SUBTREE, "(virtualdomain=*)", ["virtualdomain"])
+    qset = conns.LDAP.\
+        search_s("ou=domains,{0}"
+                 .format(config.get("general",
+                                    "ldap_rootdn",
+                                    "dc=arkos-servers,dc=org")),
+                 ldap.SCOPE_SUBTREE,
+                 "(virtualdomain=*)",
+                 ["virtualdomain"])
     for x in qset:
         d = Domain(x[1]["virtualdomain"][0], x[0].split("ou=domains,")[1])
->>>>>>> e7ff9f51
         if d.name == id:
             return d
         results.append(d)
