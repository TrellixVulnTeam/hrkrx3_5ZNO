"""
<<<<<<< HEAD
Classes and functions for interacting with system management daemons.
=======
Helper functions for managing system time.
>>>>>>> e7ff9f51

arkOS Core
(c) 2016 CitizenWeb
Written by Jacob Cook
Licensed under GPLv3, see LICENSE.md
"""

import ctypes
<<<<<<< HEAD
=======
import ctypes.util
>>>>>>> e7ff9f51
import datetime
import ntplib
import os
import time

from arkos import config, signals

ntp = ntplib.NTPClient()


class timespec(ctypes.Structure):
    """C struct for timespec."""

    _fields_ = [("tv_sec", ctypes.c_long), ("tv_nsec", ctypes.c_long)]


def verify_time(update=True, crit=True):
    """
    Verify system time with NTP, set it if it is more than an hour off.

    :param bool update: Update system time if it is too far off.
    :param bool crit: Raise an exception if time cannot be retrieved.
    """
    try:
        os = get_offset()
    except Exception as e:
        if crit:
<<<<<<< HEAD
            raise Exception("System time could not be retrieved. Error: {0}"
                            .format(str(e)))
=======
            raise Exception("System time could not be retrieved. "
                            "Error: {0}".format(e))
>>>>>>> e7ff9f51
        else:
            return "UNKNOWN"
    if (os < -3600 or os > 3600) and update:
        set_datetime()
    return os


def get_offset():
    """
    Get the amount of seconds that system time is off from NTP.

    :returns: NTP offset
    :rtype: float
    """
    resp = ntp.request(config.get("general", "ntp_server"), version=3)
    return resp.offset


def get_date():
    """
    Get current date.

    :returns: Date in config's ``date_format``
    :rtype: str
    """
    return time.strftime(config.get("general", "date_format", "%d %b %Y"))


def get_time():
    """
    Get current time.

    :returns: Time in config's ``time_format``
    :rtype: str
    """
    return time.strftime(config.get("general", "time_format", "%H:%M"))


def get_unix_time(ts=None, fmt="%Y-%m-%dT%H:%M:%S"):
    """
    Get Unix time from provided timestamp (or current time if None).

    :param str ts: timestamp string
    :param str fmt: format to parse provided timestamp by
    :returns: Unix timestamp
    :rtype: int
    """
    if ts:
        return int(datetime.datetime.strptime(ts, fmt).strftime("%s"))
    else:
        return int(time.time())

<<<<<<< HEAD
=======

def get_datetime():
    """
    Get current date and time in default formats.

    :returns: date and time
    :rtype: str
    """
    return get_date() + " " + get_time()
>>>>>>> e7ff9f51


def set_datetime(ut=0):
    """
    Set system time from provided Unix timestamp (or current time via NTP).

    :param int ut: Unix timestamp
    """
    ut = int(ut) if ut else int(get_idatetime())
    librt = ctypes.CDLL(ctypes.util.find_library("rt"), use_errno=True)
    ts = timespec()
    ts.tv_sec, ts.tv_nsec = ut, 0
    res = librt.clock_settime(0, ctypes.byref(ts))
    if res == -1:
        raise Exception("Could not set time: {0}"
                        .format(os.strerror(ctypes.get_errno())))
    signals.emit("config", "time_changed", ut)


<<<<<<< HEAD
def get_datetime():
    """
    Get date and time from NTP server.

    :returns: Unix timestamp
    :rtype: float
    """
    return get_date() + " " + get_time()


=======
>>>>>>> e7ff9f51
def get_idatetime():
    """
    Get date and time from NTP server.

    :returns: Unix timestamp
    :rtype: float
    """
    resp = ntp.request(config.get("general", "ntp_server"), version=3)
    return resp.tx_time


def get_serial_time():
    """
    Get current time in serial format (e.g. 20150420213000).

    :returns: time in serial format
    :rtype: str
    """
    return time.strftime("%Y%m%d%H%M%S")


def get_iso_time(ts=None, fmt="%Y%m%d%H%M%S"):
    """
    Get time in ISO-8601 format from provided timestamp (or current time).

    :param str ts: timestamp string. If None, time returned is current time.
    :param str fmt: format to parse provided timestamp by
    :returns: ISO-8601 timestamp
    :rtype: str
    """
    tz = time.strftime("%z")
    tz = "{0}:{1}".format(tz[:3], tz[3:])
    if ts and fmt == "unix":
        return datetime.datetime.fromtimestamp(ts).isoformat()+tz
    elif ts:
        return datetime.datetime.strptime(ts, fmt).isoformat()+tz
    else:
        return datetime.datetime.now().isoformat()+tz


def ts_to_datetime(ts, fmt="%Y%m%d%H%M%S"):
    """
    Get datetime object from provided timestamp (or current time).

    :param str ts: timestamp string
    :param str fmt: format to parse provided timestamp by
    :returns: datetime object
    :rtype: datetime.datetime
    """
    if fmt == "unix":
        return datetime.datetime.fromtimestamp(ts)
    else:
        return datetime.datetime.strptime(ts, fmt)<|MERGE_RESOLUTION|>--- conflicted
+++ resolved
@@ -1,9 +1,5 @@
 """
-<<<<<<< HEAD
-Classes and functions for interacting with system management daemons.
-=======
 Helper functions for managing system time.
->>>>>>> e7ff9f51
 
 arkOS Core
 (c) 2016 CitizenWeb
@@ -12,10 +8,6 @@
 """
 
 import ctypes
-<<<<<<< HEAD
-=======
-import ctypes.util
->>>>>>> e7ff9f51
 import datetime
 import ntplib
 import os
@@ -43,13 +35,8 @@
         os = get_offset()
     except Exception as e:
         if crit:
-<<<<<<< HEAD
-            raise Exception("System time could not be retrieved. Error: {0}"
-                            .format(str(e)))
-=======
             raise Exception("System time could not be retrieved. "
                             "Error: {0}".format(e))
->>>>>>> e7ff9f51
         else:
             return "UNKNOWN"
     if (os < -3600 or os > 3600) and update:
@@ -102,8 +89,6 @@
     else:
         return int(time.time())
 
-<<<<<<< HEAD
-=======
 
 def get_datetime():
     """
@@ -113,7 +98,6 @@
     :rtype: str
     """
     return get_date() + " " + get_time()
->>>>>>> e7ff9f51
 
 
 def set_datetime(ut=0):
@@ -133,19 +117,6 @@
     signals.emit("config", "time_changed", ut)
 
 
-<<<<<<< HEAD
-def get_datetime():
-    """
-    Get date and time from NTP server.
-
-    :returns: Unix timestamp
-    :rtype: float
-    """
-    return get_date() + " " + get_time()
-
-
-=======
->>>>>>> e7ff9f51
 def get_idatetime():
     """
     Get date and time from NTP server.
